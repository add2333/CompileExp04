{
	// Use IntelliSense to learn about possible attributes.
	// Hover to view descriptions of existing attributes.
	// For more information, visit: https://go.microsoft.com/fwlink/?linkid=830387
	"version": "0.2.0",
	"configurations": [

		{
			"type": "antlr-debug",
			"request": "launch",
			// 调试的名称，可修改
			"name": "Debug minic Antlr4 Grammar",
			// 文法解析的输入文件
			"input": "tests/test1-1.c",
			// 分析树可视化，也就是具体语法树AST
			"visualParseTree": true,
			// 文本输出分析树
			"printParseTree": true,
			// 语法的开始符号
			"startRule": "compileUnit",
			// 描述语法的g4文件
			"grammar": "${workspaceFolder}/frontend/antlr4/MiniC.g4"
		},
		{
			// 可采用GCC或者Clang编译器
			"name": "minic Debug IR vscode-lldb",
			"type": "lldb",
			"request": "launch",
			"program": "${workspaceFolder}/build/minic",
			"args": ["-S", "-I", "-D", "-o", "tests/test1-1.ir", "tests/test1-1.c"],
			"cwd": "${workspaceFolder}",
			// 不需要编译时可注释掉
			// "preLaunchTask": "CMake: build"
		},
		{
			// 可采用GCC或者Clang编译器
			"name": "minic Debug IR",
			"type": "cppdbg",
			"request": "launch",
			"program": "${workspaceFolder}/build/minic",
<<<<<<< HEAD
			"args": ["-S", "-A", "-I", "-o", "tests/ir/testnot.ir", "tests/testnot.c"],
=======
			"args": ["-S", "-D", "-I", "-o", "tests/test1-1.ir", "tests/test1-1.c"],
>>>>>>> f9402f04
			// 程序的入口（main函数的入口）是否停止
			"stopAtEntry": true,
			"cwd": "${workspaceFolder}",
			"environment": [],
			"externalConsole": false,
			// 根据需要修改修改目标架构，这里假定amd64
			"targetArchitecture": "amd64",
			"linux": {
				"MIMode": "gdb",
				"miDebuggerPath": "/usr/bin/gdb"
			},
			"osx": {
				"MIMode": "lldb"
			},
			"windows": {
				"MIMode": "gdb"
			},
			"setupCommands": [
				{
					"description": "Enable pretty-printing for gdb",
					"text": "-enable-pretty-printing",
					"ignoreFailures": true
				},
				{
					"description": "Set Disassembly Flavor to Intel",
					"text": "-gdb-set disassembly-flavor intel",
					"ignoreFailures": true
				}
			],
			// 不需要编译时可注释掉
			"preLaunchTask": "CMake: build"
		},
		{
			// 可采用GCC或者Clang编译器
			"name": "minic Debug AST",
			"type": "cppdbg",
			"request": "launch",
			"program": "${workspaceFolder}/build/minic",
			"args": ["-S", "-A", "-T", "-o", "tests/test1-1.png", "tests/test1-1.c"],
			// 程序的入口（main函数的入口）是否停止
			"stopAtEntry": true,
			"cwd": "${workspaceFolder}",
			"environment": [],
			"externalConsole": false,
			// 根据需要修改修改目标架构，这里假定amd64
			// "targetArchitecture": "amd64",
			"linux": {
				"MIMode": "gdb",
				"miDebuggerPath": "/usr/bin/gdb"
			},
			"osx": {
				"MIMode": "lldb"
			},
			"windows": {
				"MIMode": "gdb"
			},
			"setupCommands": [
				{
					"description": "Enable pretty-printing for gdb",
					"text": "-enable-pretty-printing",
					"ignoreFailures": true
				},
				{
					"description": "Set Disassembly Flavor to Intel",
					"text": "-gdb-set disassembly-flavor intel",
					"ignoreFailures": true
				}
			],
			// 不需要编译时可注释掉
			//"preLaunchTask": "CMake: build"
		},
		{
			// 可采用GCC或者Clang编译器
			"name": "minic Debug Backend ARM32",
			"type": "lldb",
			"request": "launch",
			"program": "${workspaceFolder}/build/minic",
			"args": ["-S", "-A", "-o", "tests/test1-1.s", "tests/test1-1.c"],
			"cwd": "${workspaceFolder}",
			// 不需要编译时可注释掉
			//"preLaunchTask": "CMake: build"
		},
		{
			"name": "Qemu Debug minic arm32",
			"type": "cppdbg",
			"request": "launch",
			"program": "${workspaceFolder}/tests/test1-1",
			"args": [],
			// 程序的入口（main函数的入口）是否停止
			"stopAtEntry": true,
			"cwd": "${workspaceFolder}",
			"miDebuggerServerAddress": "localhost:1234",
			"miDebuggerPath": "/usr/bin/gdb-multiarch",
			"environment": [],
			"externalConsole": false,
			"MIMode": "gdb",
			"setupCommands": [
				{
					"description": "pretty printing",
					"text": "-enable-pretty-printing",
					"ignoreFailures": true
				}
			],
			"logging": {
				"engineLogging": true,
				"programOutput": true
			},
			"preLaunchTask": "minic and qemu run arm32"
		},
		{
			"name": "Qemu Debug minic arm64",
			"type": "cppdbg",
			"request": "launch",
			"program": "${workspaceFolder}/tests/test1-1",
			"args": [],
			// 程序的入口（main函数的入口）是否停止
			"stopAtEntry": true,
			"cwd": "${workspaceFolder}",
			"miDebuggerServerAddress": "localhost:1234",
			"miDebuggerPath": "/usr/bin/gdb-multiarch",
			"environment": [],
			"externalConsole": false,
			"MIMode": "gdb",
			"setupCommands": [
				{
					"description": "pretty printing",
					"text": "-enable-pretty-printing",
					"ignoreFailures": true
				}
			],
			"logging": {
				"engineLogging": true,
				"programOutput": true
			},
			"preLaunchTask": "minic and qemu run arm64"
		},
		{
			"name": "Qemu Debug minic riscv64",
			"type": "cppdbg",
			"request": "launch",
			"program": "${workspaceFolder}/tests/test1-1",
			"args": [],
			// 程序的入口（main函数的入口）是否停止
			"stopAtEntry": true,
			"cwd": "${workspaceFolder}",
			"miDebuggerServerAddress": "localhost:1234",
			"miDebuggerPath": "/usr/bin/gdb-multiarch",
			"environment": [],
			"externalConsole": false,
			"MIMode": "gdb",
			"setupCommands": [
				{
					"description": "pretty printing",
					"text": "-enable-pretty-printing",
					"ignoreFailures": true
				}
			],
			"logging": {
				"engineLogging": true,
				"programOutput": true
			},
			"preLaunchTask": "minic and qemu run riscv64"
		},
		{
			"name": "Qemu Debug Direct arm32",
			"type": "cppdbg",
			"request": "launch",
			"program": "${workspaceFolder}/tests/test1-1",
			"args": [],
			// 程序的入口（main函数的入口）是否停止
			"stopAtEntry": true,
			"cwd": "${workspaceFolder}",
			"miDebuggerServerAddress": "localhost:1234",
			"miDebuggerPath": "/usr/bin/gdb-multiarch",
			"environment": [],
			"externalConsole": false,
			"MIMode": "gdb",
			"setupCommands": [
				{
					"description": "pretty printing",
					"text": "-enable-pretty-printing",
					"ignoreFailures": true
				}
			],
			"logging": {
				"engineLogging": true,
				"programOutput": true
			},
			"preLaunchTask": "direct and qemu run arm32"
		},
		{
			"name": "Qemu Debug Direct arm64",
			"type": "cppdbg",
			"request": "launch",
			"program": "${workspaceFolder}/tests/test1-1",
			"args": [],
			// 程序的入口（main函数的入口）是否停止
			"stopAtEntry": true,
			"cwd": "${workspaceFolder}",
			"miDebuggerServerAddress": "localhost:1234",
			"miDebuggerPath": "/usr/bin/gdb-multiarch",
			"environment": [],
			"externalConsole": false,
			"MIMode": "gdb",
			"setupCommands": [
				{
					"description": "pretty printing",
					"text": "-enable-pretty-printing",
					"ignoreFailures": true
				}
			],
			"logging": {
				"engineLogging": true,
				"programOutput": true
			},
			"preLaunchTask": "direct and qemu run arm64"
		},
		{
			"name": "Qemu Debug Direct riscv64",
			"type": "cppdbg",
			"request": "launch",
			"program": "${workspaceFolder}/tests/test1-1",
			"args": [],
			// 程序的入口（main函数的入口）是否停止
			"stopAtEntry": true,
			"cwd": "${workspaceFolder}",
			"miDebuggerServerAddress": "localhost:1234",
			"miDebuggerPath": "/usr/bin/gdb-multiarch",
			"environment": [],
			"externalConsole": false,
			"MIMode": "gdb",
			"setupCommands": [
				{
					"description": "pretty printing",
					"text": "-enable-pretty-printing",
					"ignoreFailures": true
				}
			],
			"logging": {
				"engineLogging": true,
				"programOutput": true
			},
			"preLaunchTask": "direct and qemu run riscv64"
		}
	]
}<|MERGE_RESOLUTION|>--- conflicted
+++ resolved
@@ -38,11 +38,7 @@
 			"type": "cppdbg",
 			"request": "launch",
 			"program": "${workspaceFolder}/build/minic",
-<<<<<<< HEAD
 			"args": ["-S", "-A", "-I", "-o", "tests/ir/testnot.ir", "tests/testnot.c"],
-=======
-			"args": ["-S", "-D", "-I", "-o", "tests/test1-1.ir", "tests/test1-1.c"],
->>>>>>> f9402f04
 			// 程序的入口（main函数的入口）是否停止
 			"stopAtEntry": true,
 			"cwd": "${workspaceFolder}",
