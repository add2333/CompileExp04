--- conflicted
+++ resolved
@@ -532,17 +532,12 @@
     if (ctx->T_INT_CONST()) {
         // 识别 primaryExp：T_INT_DIGIT
         // 无符号整型字面量
-<<<<<<< HEAD
         // stoull 函数基数：0（自动）、8（八进制）、10（十进制）、16（十六进制）
         std::string intText = ctx->T_INT_CONST()->getText();
-        uint32_t val = (uint32_t) std::stoull(intText, nullptr, 0);
+        uint32_t val = (uint32_t) stoull(intText, nullptr, 0);
         int64_t lineNo = (int64_t) ctx->T_INT_CONST()->getSymbol()->getLine();
-=======
         // 识别 primaryExp: T_DIGIT
 
-        uint32_t val = (uint32_t) stoull(ctx->T_DIGIT()->getText(), nullptr, 0);
-        int64_t lineNo = (int64_t) ctx->T_DIGIT()->getSymbol()->getLine();
->>>>>>> f9402f04
         node = ast_node::New(digit_int_attr{val, lineNo});
     } else if (ctx->lVal()) {
         // 具有左值的表达式
